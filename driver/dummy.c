#include <stdio.h>
#include <stddef.h>
#include <stdint.h>

#include "platform.h"

#include "util.h"
#include "net.h"

#define DUMMY_MTU UINT16_MAX /* maximum size of IP datagram */

#define DUMMY_IRQ INTR_IRQ_BASE

static int
dummy_transmit(struct net_device *dev, uint16_t type, const uint8_t *data, size_t len, const void *dst)
{
    debugf("dev=%s, type=0x%04x, len=%zu", dev->name, type, len);
    debugdump(data, len);
    /* drop data */
<<<<<<< HEAD
    // デバイスには信頼性の有無を問わない。つまり全部dropしててもデバイス。
    return 0;
=======
    return 0;
}

static int
dummy_isr(unsigned int irq, void *id)
{
>>>>>>> 09d6772b
}

static struct net_device_ops dummy_ops = {
    .transmit = dummy_transmit,
};

struct net_device *
dummy_init(void)
{
    struct net_device *dev;
<<<<<<< HEAD
=======

>>>>>>> 09d6772b
    dev = net_device_alloc();
    if (!dev) {
        errorf("net_device_alloc() failure");
        return NULL;
    }
    dev->type = NET_DEVICE_TYPE_DUMMY;
    dev->mtu = DUMMY_MTU;
    dev->hlen = 0; /* non header */
    dev->alen = 0; /* non address */
    dev->ops = &dummy_ops;
    if (net_device_register(dev) == -1) {
        errorf("net_device_register() failure");
        return NULL;
    }
    debugf("initialized, dev=%s", dev->name);
    return dev;
}<|MERGE_RESOLUTION|>--- conflicted
+++ resolved
@@ -17,17 +17,13 @@
     debugf("dev=%s, type=0x%04x, len=%zu", dev->name, type, len);
     debugdump(data, len);
     /* drop data */
-<<<<<<< HEAD
     // デバイスには信頼性の有無を問わない。つまり全部dropしててもデバイス。
-    return 0;
-=======
     return 0;
 }
 
 static int
 dummy_isr(unsigned int irq, void *id)
 {
->>>>>>> 09d6772b
 }
 
 static struct net_device_ops dummy_ops = {
@@ -38,10 +34,6 @@
 dummy_init(void)
 {
     struct net_device *dev;
-<<<<<<< HEAD
-=======
-
->>>>>>> 09d6772b
     dev = net_device_alloc();
     if (!dev) {
         errorf("net_device_alloc() failure");
