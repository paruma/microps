#include <stdio.h>
#include <stdint.h>
#include <stddef.h>
#include <stdlib.h>

#include "platform.h"

#include "util.h"
#include "net.h"
#include "ip.h"

struct ip_hdr {
    uint8_t vhl;
    uint8_t tos;
    uint16_t total;
    uint16_t id;
    uint16_t offset;
    uint8_t ttl;
    uint8_t protocol;
    uint16_t sum;
    ip_addr_t src;
    ip_addr_t dst;
    uint8_t options[];
};

const ip_addr_t IP_ADDR_ANY = 0x00000000;       /* 0.0.0.0 */
const ip_addr_t IP_ADDR_BROADCAST = 0xffffffff; /* 255.255.255.255 */

/* NOTE: if you want to add/delete the entries after net_run(), you need to protect these lists with a mutex. */
static struct ip_iface *ifaces;

int
ip_addr_pton(const char *p, ip_addr_t *n)
{
    char *sp, *ep;
    int idx;
    long ret;

    sp = (char *)p;
    for (idx = 0; idx < 4; idx++) {
        ret = strtol(sp, &ep, 10);
        if (ret < 0 || ret > 255) {
            return -1;
        }
        if (ep == sp) {
            return -1;
        }
        if ((idx == 3 && *ep != '\0') || (idx != 3 && *ep != '.')) {
            return -1;
        }
        ((uint8_t *)n)[idx] = ret;
        sp = ep + 1;
    }
    return 0;
}

char *
ip_addr_ntop(ip_addr_t n, char *p, size_t size)
{
    uint8_t *u8;

    u8 = (uint8_t *)&n;
    snprintf(p, size, "%d.%d.%d.%d", u8[0], u8[1], u8[2], u8[3]);
    return p;
}

static void
ip_dump(const uint8_t *data, size_t len)
{
    struct ip_hdr *hdr;
    uint8_t v, hl, hlen;
    uint16_t total, offset;
    char addr[IP_ADDR_STR_LEN];
<<<<<<< HEAD
=======

>>>>>>> 8a2af05e
    flockfile(stderr);
    hdr = (struct ip_hdr *)data;
    v = (hdr->vhl & 0xf0) >> 4;
    hl = hdr->vhl & 0x0f;
    hlen = hl << 2;
<<<<<<< HEAD
    fprintf(stderr, "      vhl: 0x%02x [v: %u, hl: %u (%u)]\n", hdr->vhl, v, hl, hlen);
    fprintf(stderr, "      tos: 0x%02x\n", hdr->tos);
    total = ntoh16(hdr->total);
    fprintf(stderr, "    total: %u (payload: %u)\n", total, total - hlen);
    fprintf(stderr, "       id: %u\n", ntoh16(hdr->id));
    offset = ntoh16(hdr->offset);
    fprintf(stderr, "   offset: 0x%04x [flags=%x, offset=%u]\n", offset, (offset & 0xe000) >> 13, offset & 0x1fff);
    fprintf(stderr, "      ttl: %u\n", hdr->ttl);
    fprintf(stderr, " protocol: %u\n", hdr->protocol);
    fprintf(stderr, "      sum: 0x%04x\n", ntoh16(hdr->sum));
    fprintf(stderr, "      src: %s\n", ip_addr_ntop(hdr->src, addr, sizeof(addr)));
    fprintf(stderr, "      dst: %s\n", ip_addr_ntop(hdr->dst, addr, sizeof(addr)));
=======
    fprintf(stderr, "        vhl: 0x%02x [v: %u, hl: %u (%u)]\n", hdr->vhl, v, hl, hlen);
    fprintf(stderr, "        tos: 0x%02x\n", hdr->tos);
    total = ntoh16(hdr->total);
    fprintf(stderr, "      total: %u (payload: %u)\n", total, total - hlen);
    fprintf(stderr, "         id: %u\n", ntoh16(hdr->id));
    offset = ntoh16(hdr->offset);
    fprintf(stderr, "     offset: 0x%04x [flags=%x, offset=%u]\n", offset, (offset & 0xe000) >> 13, offset & 0x1fff);
    fprintf(stderr, "        ttl: %u\n", hdr->ttl);
    fprintf(stderr, "   protocol: %u\n", hdr->protocol);
    fprintf(stderr, "        sum: 0x%04x\n", ntoh16(hdr->sum));
    fprintf(stderr, "        src: %s\n", ip_addr_ntop(hdr->src, addr, sizeof(addr)));
    fprintf(stderr, "        dst: %s\n", ip_addr_ntop(hdr->dst, addr, sizeof(addr)));
>>>>>>> 8a2af05e
#ifdef HEXDUMP
    hexdump(stderr, data, len);
#endif
    funlockfile(stderr);
<<<<<<< HEAD
=======
}

struct ip_iface *
ip_iface_alloc(const char *unicast, const char *netmask)
{
}

/* NOTE: must not be call after net_run() */
int
ip_iface_register(struct net_device *dev, struct ip_iface *iface)
{
}

struct ip_iface *
ip_iface_select(ip_addr_t addr)
{
>>>>>>> 8a2af05e
}

static void
ip_input(const uint8_t *data, size_t len, struct net_device *dev)
{
    struct ip_hdr *hdr;
<<<<<<< HEAD
    uint8_t v, hl;
    uint16_t hlen, total, offset;
=======
    uint8_t v;
    uint16_t hlen, total, offset;

>>>>>>> 8a2af05e
    if (len < IP_HDR_SIZE_MIN) {
        errorf("too short");
        return;
    }
    hdr = (struct ip_hdr *)data;
<<<<<<< HEAD
    //  (1) バージョン
    //  IP_VERSION_IPV4 と一致しない場合はエラーメッセージを出力して中断
    v = (hdr->vhl & 0xf0) >> 4;
    if (v != IP_VERSION_IPV4) {
        errorf("version error");
    }

    //  (2) ヘッダ長
    //  入力データの長さ（len）がヘッダ長より小さい場合はエラーメッセージを出力して中断
    hl = hdr->vhl & 0x0f;
    hlen = hl << 2;
    if (len < hlen) {
        errorf("too short");
    }

    //  (3) トータル長
    //  入力データの長さ（len）がトータル長より小さい場合はエラーメッセージを出力して中断
    // 普通は len == total なはず？
    if (len < total) {
        errorf("too short");
    }

    //  (4) チェックサム
    //  cksum16() での検証に失敗した場合はエラーメッセージを出力して中断
    //  戻り値が0x0000なら検証成功
    if (cksum16((uint16_t *)data, len, 0)) {
        errorf("check sum error");
    }

=======
    v = hdr->vhl >> 4;
    if (v != IP_VERSION_IPV4) {
        errorf("ip version error: v=%u", v);
        return;
    }
    hlen = (hdr->vhl & 0x0f) << 2;
    if (len < hlen) {
        errorf("header length error: len=%zu < hlen=%u", len, hlen);
        return;
    }
    total = ntoh16(hdr->total);
    if (len < total) {
        errorf("total length error: len=%zu < total=%u", len, total);
        return;
    }
    if (cksum16((uint16_t *)hdr, hlen, 0) != 0) {
        errorf("checksum error: sum=0x%04x, verify=0x%04x", ntoh16(hdr->sum), ntoh16(cksum16((uint16_t *)hdr, hlen, -hdr->sum)));
        return;
    }
>>>>>>> 8a2af05e
    offset = ntoh16(hdr->offset);
    if (offset & 0x2000 || offset & 0x1fff) {
        errorf("fragments does not support");
        return;
    }
    debugf("dev=%s, protocol=%u, total=%u", dev->name, hdr->protocol, total);
    ip_dump(data, total);
}

int
ip_init(void)
{
    if (net_protocol_register(NET_PROTOCOL_TYPE_IP, ip_input) == -1) {
        errorf("net_protocol_register() failure");
        return -1;
    }
    return 0;
}<|MERGE_RESOLUTION|>--- conflicted
+++ resolved
@@ -71,29 +71,11 @@
     uint8_t v, hl, hlen;
     uint16_t total, offset;
     char addr[IP_ADDR_STR_LEN];
-<<<<<<< HEAD
-=======
-
->>>>>>> 8a2af05e
     flockfile(stderr);
     hdr = (struct ip_hdr *)data;
     v = (hdr->vhl & 0xf0) >> 4;
     hl = hdr->vhl & 0x0f;
     hlen = hl << 2;
-<<<<<<< HEAD
-    fprintf(stderr, "      vhl: 0x%02x [v: %u, hl: %u (%u)]\n", hdr->vhl, v, hl, hlen);
-    fprintf(stderr, "      tos: 0x%02x\n", hdr->tos);
-    total = ntoh16(hdr->total);
-    fprintf(stderr, "    total: %u (payload: %u)\n", total, total - hlen);
-    fprintf(stderr, "       id: %u\n", ntoh16(hdr->id));
-    offset = ntoh16(hdr->offset);
-    fprintf(stderr, "   offset: 0x%04x [flags=%x, offset=%u]\n", offset, (offset & 0xe000) >> 13, offset & 0x1fff);
-    fprintf(stderr, "      ttl: %u\n", hdr->ttl);
-    fprintf(stderr, " protocol: %u\n", hdr->protocol);
-    fprintf(stderr, "      sum: 0x%04x\n", ntoh16(hdr->sum));
-    fprintf(stderr, "      src: %s\n", ip_addr_ntop(hdr->src, addr, sizeof(addr)));
-    fprintf(stderr, "      dst: %s\n", ip_addr_ntop(hdr->dst, addr, sizeof(addr)));
-=======
     fprintf(stderr, "        vhl: 0x%02x [v: %u, hl: %u (%u)]\n", hdr->vhl, v, hl, hlen);
     fprintf(stderr, "        tos: 0x%02x\n", hdr->tos);
     total = ntoh16(hdr->total);
@@ -106,13 +88,10 @@
     fprintf(stderr, "        sum: 0x%04x\n", ntoh16(hdr->sum));
     fprintf(stderr, "        src: %s\n", ip_addr_ntop(hdr->src, addr, sizeof(addr)));
     fprintf(stderr, "        dst: %s\n", ip_addr_ntop(hdr->dst, addr, sizeof(addr)));
->>>>>>> 8a2af05e
 #ifdef HEXDUMP
     hexdump(stderr, data, len);
 #endif
     funlockfile(stderr);
-<<<<<<< HEAD
-=======
 }
 
 struct ip_iface *
@@ -129,77 +108,54 @@
 struct ip_iface *
 ip_iface_select(ip_addr_t addr)
 {
->>>>>>> 8a2af05e
 }
 
 static void
 ip_input(const uint8_t *data, size_t len, struct net_device *dev)
 {
     struct ip_hdr *hdr;
-<<<<<<< HEAD
-    uint8_t v, hl;
-    uint16_t hlen, total, offset;
-=======
     uint8_t v;
     uint16_t hlen, total, offset;
 
->>>>>>> 8a2af05e
     if (len < IP_HDR_SIZE_MIN) {
         errorf("too short");
         return;
     }
     hdr = (struct ip_hdr *)data;
-<<<<<<< HEAD
     //  (1) バージョン
     //  IP_VERSION_IPV4 と一致しない場合はエラーメッセージを出力して中断
-    v = (hdr->vhl & 0xf0) >> 4;
+    v = hdr->vhl >> 4;
     if (v != IP_VERSION_IPV4) {
-        errorf("version error");
+        errorf("ip version error: v=%u", v);
+        return;
     }
 
     //  (2) ヘッダ長
-    //  入力データの長さ（len）がヘッダ長より小さい場合はエラーメッセージを出力して中断
-    hl = hdr->vhl & 0x0f;
-    hlen = hl << 2;
+    //  入力データの長さ（len）がヘッダ長より小さい場合はエラーメッセージを出力して中
+    hlen = (hdr->vhl & 0x0f) << 2;
     if (len < hlen) {
-        errorf("too short");
+        errorf("header length error: len=%zu < hlen=%u", len, hlen);
+        return;
     }
 
     //  (3) トータル長
     //  入力データの長さ（len）がトータル長より小さい場合はエラーメッセージを出力して中断
-    // 普通は len == total なはず？
+    //  普通は len == total なはず？
+    total = ntoh16(hdr->total);
     if (len < total) {
-        errorf("too short");
+        errorf("total length error: len=%zu < total=%u", len, total);
+        return;
     }
 
     //  (4) チェックサム
     //  cksum16() での検証に失敗した場合はエラーメッセージを出力して中断
     //  戻り値が0x0000なら検証成功
-    if (cksum16((uint16_t *)data, len, 0)) {
-        errorf("check sum error");
-    }
-
-=======
-    v = hdr->vhl >> 4;
-    if (v != IP_VERSION_IPV4) {
-        errorf("ip version error: v=%u", v);
+    // チェックサムの対象はヘッダなので、データの長さはhlen
+    if (cksum16((uint16_t *)hdr, hlen, 0) != 0) {
+        errorf("checksum error: sum=0x%04x, verify=0x%04x", ntoh16(hdr->sum),
+               ntoh16(cksum16((uint16_t *)hdr, hlen, -hdr->sum)));
         return;
     }
-    hlen = (hdr->vhl & 0x0f) << 2;
-    if (len < hlen) {
-        errorf("header length error: len=%zu < hlen=%u", len, hlen);
-        return;
-    }
-    total = ntoh16(hdr->total);
-    if (len < total) {
-        errorf("total length error: len=%zu < total=%u", len, total);
-        return;
-    }
-    if (cksum16((uint16_t *)hdr, hlen, 0) != 0) {
-        errorf("checksum error: sum=0x%04x, verify=0x%04x", ntoh16(hdr->sum), ntoh16(cksum16((uint16_t *)hdr, hlen, -hdr->sum)));
-        return;
-    }
->>>>>>> 8a2af05e
     offset = ntoh16(hdr->offset);
     if (offset & 0x2000 || offset & 0x1fff) {
         errorf("fragments does not support");
